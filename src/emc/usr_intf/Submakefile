EMCSHSRCS := emc/usr_intf/emcsh.cc \
             emc/usr_intf/shcom.cc
EMCRSHSRCS := emc/usr_intf/emcrsh.cc \
              emc/usr_intf/shcom.cc
EMCSCHEDSRCS := emc/usr_intf/schedrmt.cc \
              emc/usr_intf/emcsched.cc \
              emc/usr_intf/shcom.cc
EMCLCDSRCS := emc/usr_intf/emclcd.cc \
              emc/usr_intf/shcom.cc \
              emc/usr_intf/sockets.c

USRMOTSRCS := \
	emc/usr_intf/usrmot.c \
	emc/motion/usrmotintf.cc \
	emc/motion/emcmotglb.c \
	emc/motion/emcmotutil.c \
	emc/motion/dbuf.c \
	emc/motion/stashf.c

EMCWEBSRCS := emc/usr_intf/shcom.cc \
		emc/usr_intf/emccontroller.cc \
		emc/usr_intf/emcweb.cc \
		emc/usr_intf/emcweb/mongoose.c \
		emc/usr_intf/emcweb/mongoose_wrapper.cc
HALUISRCS := emc/usr_intf/halui.cc
ifeq "$(HAVE_NCURSES)" "yes"
KEYSTICKSRCS := emc/usr_intf/keystick.cc
endif
ifeq "$(HAVE_XAW)" "yes"
XEMCSRCS := emc/usr_intf/xemc.cc
endif

TCLSRCS := emc/usr_intf/emcsh.cc emc/usr_intf/iosh.cc
USERSRCS += $(EMCSHSRCS) $(EMCRSHSRCS) $(EMCSCHEDSRCS) $(EMCLCDSRCS) $(USRMOTSRCS) $(HALUISRCS) $(KEYSTICKSRCS) $(EMCWEBSRCS)

ifeq "$(HAVE_NCURSES)" "yes"
USERSRCS += $(KEYSTICKSRCS)
endif

ifeq "$(HAVE_XAW)" "yes"
USERSRCS += $(XEMCSRCS)
endif

$(call TOOBJSDEPS, $(TCLSRCS)) : EXTRAFLAGS = $(ULFLAGS) $(TCL_CFLAGS)
$(call TOOBJSDEPS, $(EMCSHSRCS)) : EXTRAFLAGS = $(ULFLAGS) $(TCL_CFLAGS) -fPIC
$(call TOOBJSDEPS, $(EMCWEBSRCS)) : EXTRAFLAGS = -D__DIR__=\"$(EMC2_HOME)\"  -fPIC

../bin/tooledit: emc/usr_intf/tooledit.tcl
	cp $< $@
	chmod +x $@
TARGETS += ../bin/tooledit

../tcl/linuxcnc.so: $(call TOOBJS, $(EMCSHSRCS)) ../lib/liblinuxcnc.a ../lib/liblinuxcncini.so.0 ../lib/libnml.so.0
	$(ECHO) Linking $(notdir $@)
	$(Q)$(CXX) -shared $(LDFLAGS) -o $@ $(TCL_CFLAGS) $^ $(TCL_LIBS) -lXinerama
TARGETS += ../tcl/linuxcnc.so

../bin/linuxcncrsh: $(call TOOBJS, $(EMCRSHSRCS)) ../lib/liblinuxcnc.a ../lib/libnml.so.0 ../lib/liblinuxcncini.so.0
	$(ECHO) Linking $(notdir $@)
	$(Q)$(CXX) $(LDFLAGS) -o $@ $^ -lpthread
TARGETS += ../bin/linuxcncrsh

../bin/schedrmt: $(call TOOBJS, $(EMCSCHEDSRCS)) ../lib/liblinuxcnc.a ../lib/libnml.so.0 ../lib/liblinuxcncini.so.0
	$(ECHO) Linking $(notdir $@)
	$(Q)$(CXX) $(LDFLAGS) -o $@ $^ -lpthread
TARGETS += ../bin/schedrmt

../bin/linuxcnclcd: $(call TOOBJS, $(EMCLCDSRCS)) ../lib/liblinuxcnc.a ../lib/libnml.so.0 ../lib/liblinuxcncini.so.0
	$(ECHO) Linking $(notdir $@)
	$(Q)$(CXX) $(LDFLAGS) -o $@ $^
TARGETS += ../bin/linuxcnclcd

<<<<<<< HEAD
=======
../bin/usrmot: $(call TOOBJS, $(USRMOTSRCS)) ../lib/liblinuxcnc.a ../lib/libnml.so.0 ../lib/liblinuxcnchal.so.0 ../lib/liblinuxcncini.so.0
	$(ECHO) Linking $(notdir $@)
	$(Q)$(CXX) $(LDFLAGS) -o $@ $^
TARGETS += ../bin/usrmot

>>>>>>> 1eab1730
../bin/halui: $(call TOOBJS, $(HALUISRCS)) ../lib/liblinuxcnc.a ../lib/liblinuxcncini.so.0 ../lib/libnml.so.0 ../lib/liblinuxcnchal.so.0
	$(ECHO) Linking $(notdir $@)
	$(Q)$(CXX) $(LDFLAGS) -o $@ $^ 
TARGETS += ../bin/halui

ifeq "$(HAVE_NCURSES)" "yes"
../bin/keystick: $(call TOOBJS, $(KEYSTICKSRCS)) ../lib/liblinuxcnc.a ../lib/libnml.so.0 ../lib/liblinuxcncini.so.0
	$(ECHO) Linking $(notdir $@)
	$(Q)$(CXX) $(LDFLAGS) -o $@ $^ $(KEYSTICKLIBS)
TARGETS += ../bin/keystick
endif

ifeq "$(HAVE_XAW)" "yes"
$(call TOOBJSDEPS,$(XEMCSRCS)): EXTRAFLAGS = $(CFLAGS_X)
../bin/xlinuxcnc: $(call TOOBJS, $(XEMCSRCS)) ../lib/liblinuxcnc.a ../lib/libnml.so.0 ../lib/liblinuxcncini.so.0
	$(ECHO) Linking $(notdir $@)
	$(Q)$(CXX) $(LDFLAGS) -o $@ $^ $(XLIBS)
TARGETS += ../bin/xlinuxcnc
endif


../bin/emcweb: $(call TOOBJS, $(EMCWEBSRCS)) ../lib/liblinuxcnc.a ../lib/libnml.so.0 ../lib/liblinuxcncini.so.0
	$(ECHO) Linking $(notdir $@)
	$(Q)$(CXX) $(LDFLAGS) -o $@ $(ULFLAGS) $^ -lboost_serialization-mt -lboost_thread-mt -lpthread -ldl	
TARGETS += ../bin/emcweb<|MERGE_RESOLUTION|>--- conflicted
+++ resolved
@@ -70,14 +70,10 @@
 	$(Q)$(CXX) $(LDFLAGS) -o $@ $^
 TARGETS += ../bin/linuxcnclcd
 
-<<<<<<< HEAD
-=======
 ../bin/usrmot: $(call TOOBJS, $(USRMOTSRCS)) ../lib/liblinuxcnc.a ../lib/libnml.so.0 ../lib/liblinuxcnchal.so.0 ../lib/liblinuxcncini.so.0
 	$(ECHO) Linking $(notdir $@)
 	$(Q)$(CXX) $(LDFLAGS) -o $@ $^
 TARGETS += ../bin/usrmot
-
->>>>>>> 1eab1730
 ../bin/halui: $(call TOOBJS, $(HALUISRCS)) ../lib/liblinuxcnc.a ../lib/liblinuxcncini.so.0 ../lib/libnml.so.0 ../lib/liblinuxcnchal.so.0
 	$(ECHO) Linking $(notdir $@)
 	$(Q)$(CXX) $(LDFLAGS) -o $@ $^ 
