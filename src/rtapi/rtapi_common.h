--- conflicted
+++ resolved
@@ -227,7 +227,6 @@
 
 /* rtapi_common.c */
 extern rtapi_data_t *rtapi_data;
-<<<<<<< HEAD
 
 #if defined(RTAPI) || defined(MODULE)
 extern void init_rtapi_data(rtapi_data_t * data);
@@ -243,16 +242,6 @@
 // set first thing in rtapi_app_main
 extern int shmdrv_loaded;
 extern long page_size;  // for munmap
-=======
-
-#if defined(RTAPI)
-extern void _init_rtapi_data(rtapi_data_t * data);
-#endif
-
-#if defined(RTAPI) && defined(BUILD_SYS_USER_DSO)
-extern int  _next_module_id(void);
-#endif
->>>>>>> 7a44d650
 
 /* rtapi_task.c */
 extern task_data *task_array;
