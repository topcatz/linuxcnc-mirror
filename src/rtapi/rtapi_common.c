
#include "config.h"
#include "rtapi.h"
#include "rtapi_common.h"

#ifdef BUILD_SYS_USER_DSO
#include <sys/ipc.h>		/* IPC_* */
#include <sys/shm.h>		/* shmget() */
#endif

#ifndef MODULE
#include <stdlib.h>		/* strtol() */
#endif

#if defined(BUILD_SYS_KBUILD) && defined(ULAPI)
#include <stdio.h>		/* putchar */
#endif


/* these pointers are initialized at startup to point
   to resource data in the master data structure above
   all access to the data structure should uses these
   pointers, they take into account the mapping of
   shared memory into either kernel or user space.
   (the RTAPI kernel module and each ULAPI user process
   has its own set of these vars, initialized to match
   that process's memory mapping.)
*/

#ifdef BUILD_SYS_USER_DSO
// in the userland threads scenario, there is no point in having this 
// in shared memory, so keep it here
static rtapi_data_t local_rtapi_data;
rtapi_data_t *rtapi_data = &local_rtapi_data;
task_data *task_array =  local_rtapi_data.task_array;
shmem_data *shmem_array = local_rtapi_data.shmem_array;
module_data *module_array = local_rtapi_data.module_array;
ring_data *ring_array = local_rtapi_data.ring_array;
#else
rtapi_data_t *rtapi_data = NULL;
task_data *task_array = NULL;
shmem_data *shmem_array = NULL;
module_data *module_array = NULL;
ring_data *ring_array = NULL;
#endif

// in the RTAPI scenario,  
// global_data is exported by instance.ko and referenced
// by rtapi.ko and hal_lib.ko

// in ULAPI, we have only hal_lib which calls 'down'
// onto ulapi.so to init, so in this case global_data
// is exported by hal_lib and referenced by ulapi.so

extern global_data_t *global_data;

/* 
   define the rtapi_switch struct, with pointers to all rtapi_*
   functions

   ULAPI doesn't define all functions, so for missing functions point
   to the dummy function _rtapi_dummy() in hopes of more graceful
   failure
*/

int _rtapi_dummy(void) {
    rtapi_print_msg(RTAPI_MSG_ERR,
		    "Error:  _rtapi_dummy function called from rtapi_switch; "
		    "this should never happen!");
    return -EINVAL;
}

static rtapi_switch_t rtapi_switch_struct = {
    .git_version = GIT_VERSION,
#if THREAD_FLAVOR_ID == RTAPI_XENOMAI_USER_ID
    .thread_flavor_name = "xenomai-user",
#endif
#if THREAD_FLAVOR_ID ==  RTAPI_RT_PREEMPT_USER_ID
    .thread_flavor_name = "rt-preempt-user",
#endif
#if THREAD_FLAVOR_ID == RTAPI_POSIX_ID
    .thread_flavor_name = "posix",
#endif
#if THREAD_FLAVOR_ID == RTAPI_RTAI_KERNEL_ID
    .thread_flavor_name = "rtai",
#endif
#if THREAD_FLAVOR_ID == RTAPI_XENOMAI_KERNEL_ID
    .thread_flavor_name = "xenomai-kernel",
#endif
    .thread_flavor_id = THREAD_FLAVOR_ID,
    // init & exit functions
    .rtapi_init = &_rtapi_init,
    .rtapi_exit = &_rtapi_exit,
    .rtapi_next_module_id = &_rtapi_next_module_id,
    // messaging functions moved to instance,
    // implemented in rtapi_support.c
    // time functions
#ifdef RTAPI
    .rtapi_clock_set_period = &_rtapi_clock_set_period,
    .rtapi_delay = &_rtapi_delay,
    .rtapi_delay_max = &_rtapi_delay_max,
#else
    .rtapi_clock_set_period = &_rtapi_dummy,
    .rtapi_delay = &_rtapi_dummy,
    .rtapi_delay_max = &_rtapi_dummy,
#endif
    .rtapi_get_time = &_rtapi_get_time,
    .rtapi_get_clocks = &_rtapi_get_clocks,
    // task functions
    .rtapi_prio_highest = &_rtapi_prio_highest,
    .rtapi_prio_lowest = &_rtapi_prio_lowest,
    .rtapi_prio_next_higher = &_rtapi_prio_next_higher,
    .rtapi_prio_next_lower = &_rtapi_prio_next_lower,
#ifdef RTAPI
    .rtapi_task_new = &_rtapi_task_new,
    .rtapi_task_delete = &_rtapi_task_delete,
    .rtapi_task_start = &_rtapi_task_start,
    .rtapi_wait = &_rtapi_wait,
    .rtapi_task_resume = &_rtapi_task_resume,
    .rtapi_task_pause = &_rtapi_task_pause,
    .rtapi_task_self = &_rtapi_task_self,
#else
    .rtapi_task_new = &_rtapi_dummy,
    .rtapi_task_delete = &_rtapi_dummy,
    .rtapi_task_start = &_rtapi_dummy,
    .rtapi_wait = &_rtapi_dummy,
    .rtapi_task_resume = &_rtapi_dummy,
    .rtapi_task_pause = &_rtapi_dummy,
    .rtapi_task_self = &_rtapi_dummy,
#endif
    // shared memory functions
    .rtapi_shmem_new = &_rtapi_shmem_new,
    .rtapi_shmem_new_inst = &_rtapi_shmem_new_inst,

    .rtapi_shmem_delete = &_rtapi_shmem_delete,
    .rtapi_shmem_delete_inst = &_rtapi_shmem_delete_inst,

    .rtapi_shmem_getptr = &_rtapi_shmem_getptr,
    .rtapi_shmem_getptr_inst = &_rtapi_shmem_getptr_inst,

    // ringbuffer functions
    .rtapi_ring_new = &_rtapi_ring_new,
    .rtapi_ring_attach = &_rtapi_ring_attach,
    .rtapi_ring_detach = &_rtapi_ring_detach,

    // i/o related functions
    .rtapi_outb = &_rtapi_outb,
    .rtapi_inb = &_rtapi_inb,
    .rtapi_outw = &_rtapi_outw,
    .rtapi_inw = &_rtapi_inw,
};

// any API, any style:
rtapi_switch_t *rtapi_get_handle(void) {
    return &rtapi_switch_struct;
}
#ifdef RTAPI
EXPORT_SYMBOL(rtapi_get_handle);
#endif

#if defined(BUILD_SYS_KBUILD)
int shmdrv_loaded = 1;  // implicit
#else
int shmdrv_loaded;  // set in rtapi_app_main, and ulapi_main
#endif
long page_size;     // set in rtapi_app_main

void rtapi_autorelease_mutex(void *variable)
{
    if (rtapi_data != NULL)
	rtapi_mutex_give(&(rtapi_data->mutex));
    else 
	// programming error
	rtapi_print_msg(RTAPI_MSG_ERR,
			"rtapi_autorelease_mutex: rtapi_data == NULL!\n");
}

// in the RTAPI scenario,
// global_data is exported by instance.ko and referenced
// by rtapi.ko and hal_lib.ko

// in ULAPI, we have only hal_lib which calls 'down'
// onto ulapi.so to init, so in this case global_data
// is exported by hal_lib and referenced by ulapi.so

extern global_data_t *global_data;

/*
   define the rtapi_switch struct, with pointers to all rtapi_*
   functions

   ULAPI doesn't define all functions, so for missing functions point
   to the dummy function _rtapi_dummy() in hopes of more graceful
   failure
*/

int _rtapi_dummy(void) {
    rtapi_print_msg(RTAPI_MSG_ERR,
		    "Error:  _rtapi_dummy function called from rtapi_switch; "
		    "this should never happen!");
    return -EINVAL;
}

static rtapi_switch_t rtapi_switch_struct = {
    .git_version = GIT_VERSION,
#if THREAD_FLAVOR_ID == RTAPI_XENOMAI_USER_ID
    .thread_flavor_name = "xenomai-user",
#endif
#if THREAD_FLAVOR_ID ==  RTAPI_RT_PREEMPT_USER_ID
    .thread_flavor_name = "rt-preempt-user",
#endif
#if THREAD_FLAVOR_ID == RTAPI_POSIX_ID
    .thread_flavor_name = "posix",
#endif
#if THREAD_FLAVOR_ID == RTAPI_RTAI_KERNEL_ID
    .thread_flavor_name = "rtai",
#endif
#if THREAD_FLAVOR_ID == RTAPI_XENOMAI_KERNEL_ID
    .thread_flavor_name = "xenomai-kernel",
#endif
    .thread_flavor_id = THREAD_FLAVOR_ID,
    // init & exit functions
    .rtapi_init = &_rtapi_init,
    .rtapi_exit = &_rtapi_exit,
    .rtapi_next_module_id = &_rtapi_next_module_id,
    // messaging functions moved to instance,
    // implemented in rtapi_support.c
    // time functions
#ifdef RTAPI
    .rtapi_clock_set_period = &_rtapi_clock_set_period,
    .rtapi_delay = &_rtapi_delay,
    .rtapi_delay_max = &_rtapi_delay_max,
#else
    .rtapi_clock_set_period = &_rtapi_dummy,
    .rtapi_delay = &_rtapi_dummy,
    .rtapi_delay_max = &_rtapi_dummy,
#endif
    .rtapi_get_time = &_rtapi_get_time,
    .rtapi_get_clocks = &_rtapi_get_clocks,
    // task functions
    .rtapi_prio_highest = &_rtapi_prio_highest,
    .rtapi_prio_lowest = &_rtapi_prio_lowest,
    .rtapi_prio_next_higher = &_rtapi_prio_next_higher,
    .rtapi_prio_next_lower = &_rtapi_prio_next_lower,
#ifdef RTAPI
    .rtapi_task_new = &_rtapi_task_new,
    .rtapi_task_delete = &_rtapi_task_delete,
    .rtapi_task_start = &_rtapi_task_start,
    .rtapi_wait = &_rtapi_wait,
    .rtapi_task_resume = &_rtapi_task_resume,
    .rtapi_task_pause = &_rtapi_task_pause,
    .rtapi_task_self = &_rtapi_task_self,
#else
    .rtapi_task_new = &_rtapi_dummy,
    .rtapi_task_delete = &_rtapi_dummy,
    .rtapi_task_start = &_rtapi_dummy,
    .rtapi_wait = &_rtapi_dummy,
    .rtapi_task_resume = &_rtapi_dummy,
    .rtapi_task_pause = &_rtapi_dummy,
    .rtapi_task_self = &_rtapi_dummy,
#endif
    // shared memory functions
    .rtapi_shmem_new = &_rtapi_shmem_new,
    .rtapi_shmem_delete = &_rtapi_shmem_delete,
    .rtapi_shmem_getptr = &_rtapi_shmem_getptr,
};

// any API, any style:
rtapi_switch_t *rtapi_get_handle(void) {
    return &rtapi_switch_struct;
}
EXPORT_SYMBOL(rtapi_get_handle);

/* global init code */
#ifdef HAVE_INIT_RTAPI_DATA_HOOK  // declare a prototype
void init_rtapi_data_hook(rtapi_data_t * data);
#endif

void init_rtapi_data(rtapi_data_t * data)
{
    int n, m;

    /* has the block already been initialized? */
    if (data->magic == RTAPI_MAGIC) {
	/* yes, nothing to do */
	return;
    }
    /* no, we need to init it, grab mutex unconditionally */
    rtapi_mutex_try(&(data->mutex));
    /* set magic number so nobody else init's the block */
    data->magic = RTAPI_MAGIC;
    /* set version code and flavor ID so other modules can check it */
    data->serial = RTAPI_SERIAL;
    data->thread_flavor_id = THREAD_FLAVOR_ID;
<<<<<<< HEAD
    data->ring_mutex = 0;
=======
>>>>>>> 7a44d650
    /* and get busy */
    data->rt_module_count = 0;
    data->ul_module_count = 0;
    data->task_count = 0;
    data->shmem_count = 0;
    data->timer_running = 0;
    data->timer_period = 0;
    /* init the arrays */
    for (n = 0; n <= RTAPI_MAX_MODULES; n++) {
	data->module_array[n].state = EMPTY;
	data->module_array[n].name[0] = '\0';
    }
    for (n = 0; n <= RTAPI_MAX_TASKS; n++) {
	data->task_array[n].state = EMPTY;
	data->task_array[n].prio = 0;
	data->task_array[n].owner = 0;
	data->task_array[n].taskcode = NULL;
	data->task_array[n].cpu = -1;   // use default
    }
    for (n = 0; n <= RTAPI_MAX_SHMEMS; n++) {
	data->shmem_array[n].key = 0;
	data->shmem_array[n].rtusers = 0;
	data->shmem_array[n].ulusers = 0;
	data->shmem_array[n].size = 0;
	for (m = 0; m < _BITS_TO_LONGS(RTAPI_MAX_SHMEMS +1); m++) {
	    data->shmem_array[n].bitmap[m] = 0;
	}
#if defined(USE_SHMDRV)
    	data->shmem_array[n].mmap_fd = -1;
#endif
    }
    for (n = 0; n <= RTAPI_MAX_RINGS; n++) {
	data->ring_array[n].magic = 0;
	data->ring_array[n].key = 0;
	data->ring_array[n].owner = 0;
    }
#ifdef HAVE_INIT_RTAPI_DATA_HOOK
    init_rtapi_data_hook(data);
#endif

    /* done, release the mutex */
    rtapi_mutex_give(&(data->mutex));
    return;
}

<<<<<<< HEAD
// rtapi_module.c, rtapi_main.c
extern ringbuffer_t rtapi_message_buffer;   // error ring access strcuture

void init_global_data(global_data_t * data, 
		      int instance_id, int hal_size, 
		      int rt_level, int user_level,
		      const char *name)
{
    /* has the block already been initialized? */
    if (data->magic == GLOBAL_MAGIC) {
	/* yes, nothing to do */
	return;
    }
    /* no, we need to init it, grab mutex unconditionally */
    // 'locked' should never happen since this is the first module loaded
    // but you never know what people come up with
    rtapi_mutex_try(&(data->mutex));
    /* set magic number so nobody else init's the block */
    data->magic = GLOBAL_MAGIC;
    /* set version code so other modules can check it */
    data->layout_version = GLOBAL_LAYOUT_VERSION;

    data->instance_id = instance_id;

    // passed in from rtap.so/ko args
    if (strlen(name) == 0) {
	snprintf(data->instance_name,sizeof(data->instance_name), 
		 "inst%d",rtapi_instance);
    } else {
	strncpy(data->instance_name,name, sizeof(data->instance_name));
    }

    // separate message levels for RT and userland
    data->rt_msg_level = rt_level;
    data->user_msg_level = user_level;

    // next value returned by rtapi_init (userland threads)
    // those dont use fixed sized arrays 
    data->next_module_id = 0;

    // tell the others what thread flavor this RTAPI was compiled for
    data->rtapi_thread_flavor = THREAD_FLAVOR_ID;

    // HAL segment size - module param to rtapi 'hal_size=n'
    data->hal_size = hal_size;

    // init the error ring
    rtapi_ringheader_init(&data->rtapi_messages, 0, SIZE_ALIGN(MESSAGE_RING_SIZE), 0);
    memset(&data->rtapi_messages.buf[0], 0, SIZE_ALIGN(MESSAGE_RING_SIZE));

    // prime it
    data->rtapi_messages.refcount = 1;   // rtapi is 'attached'
    data->rtapi_messages.use_wmutex = 1; // hint only

    // demon pids
    data->rtapi_app_pid = 0;
    data->rtapi_msgd_pid = 0;

    // make it accessible
    rtapi_ringbuffer_init(&data->rtapi_messages, &rtapi_message_buffer);

    rtapi_set_logtag("rt");

    /* done, release the mutex */
    rtapi_mutex_give(&(data->mutex));
    return;
}

int  _rtapi_next_module_id(void) 
=======
int  _rtapi_next_module_id(void)
>>>>>>> 7a44d650
{
    int next_id;

    // TODO: replace by atomic inrement-and-get
    // once rtapi_atomic.h has been merged
    rtapi_mutex_try(&(global_data->mutex));
    next_id = global_data->next_module_id++;
    rtapi_mutex_give(&(global_data->mutex));
    return next_id;
}

/* simple_strtol defined in
   /usr/src/kernels/<kversion>/include/linux/kernel.h */
#ifndef MODULE
long int simple_strtol(const char *nptr, char **endptr, int base) {
# ifdef HAVE_RTAPI_SIMPLE_STRTOL_HOOK
    return rtapi_simple_strtol_hook(nptr,endptr,base);
# else
    return strtol(nptr, endptr, base);
# endif
}
#endif


#if defined(BUILD_SYS_KBUILD) && defined(ULAPI)
/*  This function is disabled everywhere...  */
void _rtapi_printall(void) {
    module_data *modules;
    task_data *tasks;
    shmem_data *shmems;
    int n, m;

    if (rtapi_data == NULL) {
	rtapi_print_msg(RTAPI_MSG_DBG, "rtapi_data = NULL, not initialized\n");
	return;
    }
    rtapi_print_msg(RTAPI_MSG_DBG, "rtapi_data = %p\n",
		    rtapi_data);
    rtapi_print_msg(RTAPI_MSG_DBG, "  magic = %d\n",
		    rtapi_data->magic);
<<<<<<< HEAD
    rtapi_print_msg(RTAPI_MSG_DBG, "  serial = %d\n",
		    rtapi_data->serial);
    rtapi_print_msg(RTAPI_MSG_DBG, "  thread_flavor id = %d\n",
=======
    rtapi_print_msg(RTAPI_MSG_DBG, "  serial = %s\n",
		    rtapi_data->serial);
    rtapi_print_msg(RTAPI_MSG_DBG, "  thread_flavor_id = %d\n",
>>>>>>> 7a44d650
		    rtapi_data->thread_flavor_id);
    rtapi_print_msg(RTAPI_MSG_DBG, "  mutex = %lu\n",
		    rtapi_data->mutex);
    rtapi_print_msg(RTAPI_MSG_DBG, "  rt_module_count = %d\n",
		    rtapi_data->rt_module_count);
    rtapi_print_msg(RTAPI_MSG_DBG, "  ul_module_count = %d\n",
		    rtapi_data->ul_module_count);
    rtapi_print_msg(RTAPI_MSG_DBG, "  task_count  = %d\n",
		    rtapi_data->task_count);
    rtapi_print_msg(RTAPI_MSG_DBG, "  shmem_count = %d\n",
		    rtapi_data->shmem_count);
    rtapi_print_msg(RTAPI_MSG_DBG, "  timer_running = %d\n",
		    rtapi_data->timer_running);
    rtapi_print_msg(RTAPI_MSG_DBG, "  timer_period  = %ld\n",
		    rtapi_data->timer_period);
    modules = &(rtapi_data->module_array[0]);
    tasks = &(rtapi_data->task_array[0]);
    shmems = &(rtapi_data->shmem_array[0]);
    rtapi_print_msg(RTAPI_MSG_DBG, "  module array = %p\n",modules);
    rtapi_print_msg(RTAPI_MSG_DBG, "  task array   = %p\n", tasks);
    rtapi_print_msg(RTAPI_MSG_DBG, "  shmem array  = %p\n", shmems);
    for (n = 0; n <= RTAPI_MAX_MODULES; n++) {
	if (modules[n].state != NO_MODULE) {
	    rtapi_print_msg(RTAPI_MSG_DBG, "  module %02d\n", n);
	    rtapi_print_msg(RTAPI_MSG_DBG, "    state = %d\n",
			    modules[n].state);
	    rtapi_print_msg(RTAPI_MSG_DBG, "    name = %p\n",
			    modules[n].name);
	    rtapi_print_msg(RTAPI_MSG_DBG, "    name = '%s'\n",
			    modules[n].name);
	}
    }
    for (n = 0; n <= RTAPI_MAX_TASKS; n++) {
	if (tasks[n].state != EMPTY) {
	    rtapi_print_msg(RTAPI_MSG_DBG, "  task %02d\n", n);
	    rtapi_print_msg(RTAPI_MSG_DBG, "    state = %d\n",
			    tasks[n].state);
	    rtapi_print_msg(RTAPI_MSG_DBG, "    prio  = %d\n",
			    tasks[n].prio);
	    rtapi_print_msg(RTAPI_MSG_DBG, "    owner = %d\n",
			    tasks[n].owner);
	    rtapi_print_msg(RTAPI_MSG_DBG, "    code  = %p\n",
			    tasks[n].taskcode);
	}
    }
    for (n = 0; n <= RTAPI_MAX_SHMEMS; n++) {
	if (shmems[n].key != 0) {
	    rtapi_print_msg(RTAPI_MSG_DBG, "  shmem %02d\n", n);
	    rtapi_print_msg(RTAPI_MSG_DBG, "    key     = %d\n",
			    shmems[n].key);
	    rtapi_print_msg(RTAPI_MSG_DBG, "    rtusers = %d\n",
			    shmems[n].rtusers);
	    rtapi_print_msg(RTAPI_MSG_DBG, "    ulusers = %d\n",
			    shmems[n].ulusers);
	    rtapi_print_msg(RTAPI_MSG_DBG, "    size    = %ld\n",
			    shmems[n].size);
	    rtapi_print_msg(RTAPI_MSG_DBG, "    bitmap  = ");
	    for (m = 0; m <= RTAPI_MAX_MODULES; m++) {
		if (test_bit(m, shmems[n].bitmap)) {
		    putchar('1');
		} else {
		    putchar('0');
		}
	    }
	    putchar('\n');
	}
    }
}
#endif<|MERGE_RESOLUTION|>--- conflicted
+++ resolved
@@ -142,12 +142,6 @@
     .rtapi_ring_new = &_rtapi_ring_new,
     .rtapi_ring_attach = &_rtapi_ring_attach,
     .rtapi_ring_detach = &_rtapi_ring_detach,
-
-    // i/o related functions
-    .rtapi_outb = &_rtapi_outb,
-    .rtapi_inb = &_rtapi_inb,
-    .rtapi_outw = &_rtapi_outw,
-    .rtapi_inw = &_rtapi_inw,
 };
 
 // any API, any style:
@@ -185,91 +179,6 @@
 
 extern global_data_t *global_data;
 
-/*
-   define the rtapi_switch struct, with pointers to all rtapi_*
-   functions
-
-   ULAPI doesn't define all functions, so for missing functions point
-   to the dummy function _rtapi_dummy() in hopes of more graceful
-   failure
-*/
-
-int _rtapi_dummy(void) {
-    rtapi_print_msg(RTAPI_MSG_ERR,
-		    "Error:  _rtapi_dummy function called from rtapi_switch; "
-		    "this should never happen!");
-    return -EINVAL;
-}
-
-static rtapi_switch_t rtapi_switch_struct = {
-    .git_version = GIT_VERSION,
-#if THREAD_FLAVOR_ID == RTAPI_XENOMAI_USER_ID
-    .thread_flavor_name = "xenomai-user",
-#endif
-#if THREAD_FLAVOR_ID ==  RTAPI_RT_PREEMPT_USER_ID
-    .thread_flavor_name = "rt-preempt-user",
-#endif
-#if THREAD_FLAVOR_ID == RTAPI_POSIX_ID
-    .thread_flavor_name = "posix",
-#endif
-#if THREAD_FLAVOR_ID == RTAPI_RTAI_KERNEL_ID
-    .thread_flavor_name = "rtai",
-#endif
-#if THREAD_FLAVOR_ID == RTAPI_XENOMAI_KERNEL_ID
-    .thread_flavor_name = "xenomai-kernel",
-#endif
-    .thread_flavor_id = THREAD_FLAVOR_ID,
-    // init & exit functions
-    .rtapi_init = &_rtapi_init,
-    .rtapi_exit = &_rtapi_exit,
-    .rtapi_next_module_id = &_rtapi_next_module_id,
-    // messaging functions moved to instance,
-    // implemented in rtapi_support.c
-    // time functions
-#ifdef RTAPI
-    .rtapi_clock_set_period = &_rtapi_clock_set_period,
-    .rtapi_delay = &_rtapi_delay,
-    .rtapi_delay_max = &_rtapi_delay_max,
-#else
-    .rtapi_clock_set_period = &_rtapi_dummy,
-    .rtapi_delay = &_rtapi_dummy,
-    .rtapi_delay_max = &_rtapi_dummy,
-#endif
-    .rtapi_get_time = &_rtapi_get_time,
-    .rtapi_get_clocks = &_rtapi_get_clocks,
-    // task functions
-    .rtapi_prio_highest = &_rtapi_prio_highest,
-    .rtapi_prio_lowest = &_rtapi_prio_lowest,
-    .rtapi_prio_next_higher = &_rtapi_prio_next_higher,
-    .rtapi_prio_next_lower = &_rtapi_prio_next_lower,
-#ifdef RTAPI
-    .rtapi_task_new = &_rtapi_task_new,
-    .rtapi_task_delete = &_rtapi_task_delete,
-    .rtapi_task_start = &_rtapi_task_start,
-    .rtapi_wait = &_rtapi_wait,
-    .rtapi_task_resume = &_rtapi_task_resume,
-    .rtapi_task_pause = &_rtapi_task_pause,
-    .rtapi_task_self = &_rtapi_task_self,
-#else
-    .rtapi_task_new = &_rtapi_dummy,
-    .rtapi_task_delete = &_rtapi_dummy,
-    .rtapi_task_start = &_rtapi_dummy,
-    .rtapi_wait = &_rtapi_dummy,
-    .rtapi_task_resume = &_rtapi_dummy,
-    .rtapi_task_pause = &_rtapi_dummy,
-    .rtapi_task_self = &_rtapi_dummy,
-#endif
-    // shared memory functions
-    .rtapi_shmem_new = &_rtapi_shmem_new,
-    .rtapi_shmem_delete = &_rtapi_shmem_delete,
-    .rtapi_shmem_getptr = &_rtapi_shmem_getptr,
-};
-
-// any API, any style:
-rtapi_switch_t *rtapi_get_handle(void) {
-    return &rtapi_switch_struct;
-}
-EXPORT_SYMBOL(rtapi_get_handle);
 
 /* global init code */
 #ifdef HAVE_INIT_RTAPI_DATA_HOOK  // declare a prototype
@@ -292,10 +201,7 @@
     /* set version code and flavor ID so other modules can check it */
     data->serial = RTAPI_SERIAL;
     data->thread_flavor_id = THREAD_FLAVOR_ID;
-<<<<<<< HEAD
     data->ring_mutex = 0;
-=======
->>>>>>> 7a44d650
     /* and get busy */
     data->rt_module_count = 0;
     data->ul_module_count = 0;
@@ -341,7 +247,6 @@
     return;
 }
 
-<<<<<<< HEAD
 // rtapi_module.c, rtapi_main.c
 extern ringbuffer_t rtapi_message_buffer;   // error ring access strcuture
 
@@ -411,9 +316,6 @@
 }
 
 int  _rtapi_next_module_id(void) 
-=======
-int  _rtapi_next_module_id(void)
->>>>>>> 7a44d650
 {
     int next_id;
 
@@ -454,15 +356,9 @@
 		    rtapi_data);
     rtapi_print_msg(RTAPI_MSG_DBG, "  magic = %d\n",
 		    rtapi_data->magic);
-<<<<<<< HEAD
     rtapi_print_msg(RTAPI_MSG_DBG, "  serial = %d\n",
 		    rtapi_data->serial);
     rtapi_print_msg(RTAPI_MSG_DBG, "  thread_flavor id = %d\n",
-=======
-    rtapi_print_msg(RTAPI_MSG_DBG, "  serial = %s\n",
-		    rtapi_data->serial);
-    rtapi_print_msg(RTAPI_MSG_DBG, "  thread_flavor_id = %d\n",
->>>>>>> 7a44d650
 		    rtapi_data->thread_flavor_id);
     rtapi_print_msg(RTAPI_MSG_DBG, "  mutex = %lu\n",
 		    rtapi_data->mutex);
