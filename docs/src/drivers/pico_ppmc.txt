= Pico Drivers

[[cha:pico-drivers]] (((Pico PPMC Driver)))

Pico Systems has a family of boards for doing analog servo, stepper,
and PWM (digital) servo control. The boards connect to the PC through a
parallel port working in EPP mode. Although most users connect one
board to a parallel port, in theory any mix of up to 8 or 16 boards can
be used on a single parport. One driver serves all types of boards. The
final mix of I/O depends on the connected board(s). The driver doesn't
distinguish between boards, it simply numbers I/O channels (encoders,
etc) starting from 0 on the first board.  The driver is named hal_ppmc.ko
The analog servo interface is also called the PPMC for Parallel Port Motion
Control.  There is also the Universal Stepper Controller, abbreviated the
USC.  And the Universal PWM Controller, or UPC.

Installing:
----
loadrt hal_ppmc port_addr=<addr1>[,<addr2>[,<addr3>...]]
----

The 'port_addr' parameter tells the driver what parallel port(s) to 
check. By default, '<addr1>' is 0x0378, and '<addr2>' and following 
are not used. The driver searches the entire address 
space of the enhanced parallel port(s) at 'port_addr', looking for 
any board(s) in the PPMC family. It then exports HAL 
pins for whatever it finds. During loading (or attempted loading) the 
driver prints some useful debugging messages to the kernel log, which 
can be viewed with 'dmesg'. 

Up to 3 parport busses may be used, and each bus may have up to 8 (or
possibly 16 PPMC) devices on it.

<<<<<<< HEAD
== Command Line Options

=======
>>>>>>> f92d1007
There are several options that can be specified on the loadrt command line.
First, the USC and UPC can have an 8-bit DAC added for spindle speed
control and similar functions.  This can be specified with the
extradac='0xnn[,0xmm]' parameter.  The part enclosed in [ ] allows you
to specify this option on more than one board of the system.  The first
hex digit tells which EPP bus is being referred to, it corresponds to
the order of the port addresses in the port_addr parameter, where
<addr1> would be zero here.  So, for the first EPP bus, the first
USC or UPC board would be described as '0x00', the second USC or UPC
on the same bus would be '0x02'.  (Note that each USC or UPC takes up
two addresses, so if one is at 00, the next would have to be 02.)

Alternatively, the 8 digital output pins can be used as additional
digital outputs, it works the same way as above with the syntax :
extradout=0xnn'.  The extradac and extradout options are mutually
exclusive on each board, you can only specify one.

The UPC and PPMC encoder boards can timestamp the arrival of encoder
counts to refine the derivation of axis velocity.  This derived velocity
can be fed to the PID hal component to produce smoother D term
response.  The syntax is : timestamp='0xnn[,0xmm]', this works the
same way as above to select which board is being configured.
Default is to not enable the timestamp option.  If you put
this option on the command line, it enables the option.  The
first 'n' selects the EPP bus, the second one matches the
address of the board having the option enabled.  The driver checks the
revision level of the board to make sure it has firmware supporting
the feature, and produces an error message if the board does not
support it.

The PPMC encoder board has an option to select the encoder digital
filter frequeency.  (The UPC has the same ability via DIP switches
on the board.)  Since the PPMC encoder board doesn't have these
extra DIP switches, it needs to be selected via a command-line
option.  By default, the filter runs at 1 MHz, allowing encoders
to be counted up to about 900 KHz (depending on noise and quadrature
accuracy of the encoder.)  The options are 1, 2.5, 5 and 10 MHz.
These are set with a parameter of 1,2,5 and 10 (decimal) which
is specified as the hex digit "A".  These are specified in a manner
similar to the above options, but with the frequency setting to
the left of the bus/address digits.  So, to set 5 MHz on the
encoder board at address 3 on the first EPP bus, you would write :
enc_clock='0x503'


== Pins

In the following pins, parameters, and functions, <port> is the parallel
port ID. According to the naming conventions the first port should always
have an ID of zero.  All the boards have some method of setting the
address on the EPP bus.  USC and UPC have simple provisions for only
two addresses, but jumper foil cuts allow up to 4 boards to be addressed.
The PPMC boards have 16 possible addresses.  In all cases, the driver
enumerates the boards by type and exports the appropriate HAL pins.
For instance, the encoders will be enumerated from zero up, in the
same order as the address switches on the board specify.  So, the first
board will have encoders 0 -- 3, the second board would have encoders
4 -- 7.
The first column after the bullet tells which boards will have this
HAL pin or parameter associated with it.  All means that this pin is
available on all three board types.  Option means that this pin
will only be exported when that option is enabled by an optional
parameter in the loadrt HAL command.  These options require the
board to have a sufficient revision level to support the feature.

* '(All s32 output) ppmc.<port>.encoder.<channel>.count' - Encoder
   position, in counts.
* '(All s32 output) ppmc.<port>.encoder.<channel>.delta' - Change in
   counts since last read, in raw encoder count units.
* '(All float output) 'ppmc.<port>.encoder.<channel>.velocity'  -
   Velocity scaled in user units per second. On PPMC and USC this is
   derived from raw encoder counts per servo period, and hence is affected
   by encoder granularity. On UPC boards with the 8/21/09 and later
   firmware, velocity estimation by timestamping encoder counts can be
   used to improve the smoothness of this velocity output. This can be fed
   to the PID HAL component to produce a more stable servo response. This
   function has to be enabled in the HAL command line that starts the PPMC
   driver, with the timestamp=0x00 option.
* '(All float output) ppmc.<port>.encoder.<channel>.position' -
   Encoder position, in user units.
* '(All bit bidir) ppmc.<port>.encoder.<channel>.index-enable'  -
   Connect to axis.#.index-enable for home-to-index. This is a
   bidirectional HAL signal. Setting it to true causes the encoder
   hardware to reset the count to zero on the next encoder index pulse.
   The driver will detect this and set the signal back to false.
* '(PPMC float output) ppmc.<port>.DAC.<channel>.value' - sends a
    signed value to the 16-bit Digital to Analog Converter on the PPMC DAC16
    board commanding the analog output voltage of that DAC channel.
* '(UPC bit input) ppmc.<port>.pwm.<channel>.enable' - Enables a
   PWM generator.
* '(UPC float input) ppmc.<port>.pwm.<channel>.value'  - Value
   which determines the duty cycle of the PWM waveforms. The
   value is divided by 'pwm.<channel>.scale', and if the result is 0.6
   the duty cycle will be 60%, and so on. 
   Negative values result in the duty cycle being based on the absolute
   value, and the direction pin is set to indicate negative.
* '(USC bit input) ppmc.<port>.stepgen.<channel>.enable' -
   Enables a step pulse generator.
* '(USC float input) ppmc.<port>.stepgen.<channel>.velocity'  -
   Value which determines the step frequency. The value is multiplied
   by 'stepgen.<channel>.scale' , and the result is the frequency in
   steps per second. Negative values
   result in the frequency being based on the absolute value, and the
   direction pin is set to indicate negative.
* '(All bit output) ppmc.<port>.din.<channel>.in' - State of digital
   input pin, see canonical digital input.
* '(All bit output) ppmc.<port>.din.<channel>.in-not' - Inverted
   state of digital input pin, see canonical digital input.
* '(All bit input) ppmc.<port>.dout.<channel>.out'  - Value to be
   written to digital output, see canonical digital output. 
* '(Option float input) ppmc.<port>.DAC8-<channel>.value'  - Value to
   be written to analog output, range from 0 to 255. This
   sends 8 output bits to J8, which should have a Spindle DAC board
   connected to it. 0 corresponds to zero Volts, 255 corresponds to 10
   Volts. The polarity of the output can be set for always minus, always
   plus, or can be controlled by the state of SSR1 (plus when on) and SSR2
   (minus when on). You must specify extradac = 0x00 on the HAL command
   line that loads the PPMC driver to enable this function on the first
   USC ur UPC board.
* '(Option bit input) ppmc.<port>.dout.<channel>.out'  - Value to be
   written to one of the 8 extra digital output pins on
   J8. You must specify extradout = 0x00 on the HAL command line that
   loads the ppmc driver to enable this function on the first USC or UPC
   board. extradac and extradout are mutually exclusive features as they
   use the same signal lines for different purposes.  These output pins
   will be enumerated after the standard digital outputs of the board.

== Parameters

* '(All float) ppmc.<port>.enc.<channel>.scale' - The number of
   counts / user unit (to convert from counts to units).
* '(UPC float) ppmc.<port>.pwm.<channel-range>.freq' - The PWM
   carrier frequency, in Hz. Applies to a group of four
   consecutive PWM generators, as indicated by '<channel-range>'. Minimum
   is 610Hz, maximum is 500KHz.
* '(PPMC float) ppmc.<port>.DAC.<channel>.scale'  - Sets scale
   of DAC16 output channel such that an output value equal to the 1/scale
   value will produce an output of + or - value Volts.  So, if the scale
   parameter is 0.1 and you send a value of 0.5, the output will be 5.0 Volts.
* '(UPC float) ppmc.<port>.pwm.<channel>.scale' - Scaling for PWM
   generator. If 'scale' is X, then the duty cycle will be 100% when the
   'value' pin is X (or -X).
* '(UPC float) ppmc.<port>.pwm.<channel>.max-dc' - Maximum duty
   cycle, from 0.0 to 1.0.
* '(UPC float) ppmc.<port>.pwm.<channel>.min-dc' - Minimum duty
   cycle, from 0.0 to 1.0.
* '(UPC float) ppmc.<port>.pwm.<channel>.duty-cycle' - Actual duty
   cycle (used mostly for troubleshooting.)
* '(UPC bit) ppmc.<port>.pwm.<channel>.bootstrap' - If true, the
   PWM generator will generate a short sequence of
   pulses of both polarities when E-stop goes false, to charge the
   bootstrap capacitors used on some MOSFET gate drivers.
* '(USC u32) ppmc.<port>.stepgen.<channel-range>.setup-time' - Sets 
   minimum time between direction change and step pulse, in
   units of 100ns. Applies to a group of four consecutive step generators,
   as indicated by '<channel-range>'.
* '(USC u32) ppmc.<port>.stepgen.<channel-range>.pulse-width' - Sets 
   width of step pulses, in units of 100ns. Applies to a group
   of four consecutive step generators, as indicated by '<channel-range>'.
* '(USC u32) ppmc.<port>.stepgen.<channel-range>.pulse-space-min' - Sets 
   minimum time between pulses, in units of 100ns. 
   Applies to a group of four consecutive step generators, as indicated by
   '<channel-range>'. The maximum step rate is:
   image:images/pico-ppmc-math.png[]    
* '(USC float) ppmc.<port>.stepgen.<channel>.scale' - Scaling for
   step pulse generator. The step frequency in Hz is the
   absolute value of 'velocity' * 'scale'.
* '(USC float) ppmc.<port>.stepgen.<channel>.max-vel' - The maximum
   value for 'velocity'. Commands greater than 'max-vel'  will be clamped.
   Also applies to negative values. (The absolute value is clamped.)
* '(USC float) ppmc.<port>.stepgen.<channel>.frequency' - Actual
   step pulse frequency in Hz (used mostly for troubleshooting.)
* '(Option float) ppmc.<port>.DAC8.<channel>.scale' - Sets scale
   of extra DAC output such that an output value equal to
   scale gives a magnitude of 10.0 V output. (The sign of the output is
   set by jumpers and/or other digital outputs.)
* '(Option bit) ppmc.<port>.dout.<channel>.invert' - Inverts a
   digital output, see canonical digital output.
* '(Option bit) ppmc.<port>.dout.<channel>.invert' - Inverts a
   digital output pin of J8, see canonical digital output.

== Functions

* '(All funct) ppmc.<port>.read' - Reads all inputs (digital inputs
   and encoder counters) on one port. These reads are organized into 
   blocks of contiguous registers to be read in a block to 
   minimize CPU overhead. 
* '(All funct) ppmc.<port>.write' - Writes all outputs (digital
   outputs, stepgens, PWMs) on one port. 
   These writes are organized into blocks of contiguous registers to be
   written in a block to minimize CPU overhead. 

<|MERGE_RESOLUTION|>--- conflicted
+++ resolved
@@ -31,11 +31,8 @@
 Up to 3 parport busses may be used, and each bus may have up to 8 (or
 possibly 16 PPMC) devices on it.
 
-<<<<<<< HEAD
 == Command Line Options
 
-=======
->>>>>>> f92d1007
 There are several options that can be specified on the loadrt command line.
 First, the USC and UPC can have an 8-bit DAC added for spindle speed
 control and similar functions.  This can be specified with the
@@ -79,7 +76,6 @@
 the left of the bus/address digits.  So, to set 5 MHz on the
 encoder board at address 3 on the first EPP bus, you would write :
 enc_clock='0x503'
-
 
 == Pins
 
