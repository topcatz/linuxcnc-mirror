= CNC Machine Overview

This section gives a brief description of how a CNC machine is viewed
from the input and output ends of the Interpreter.

== Mechanical Components

A CNC machine has many mechanical components that may be controlled or
may affect the way in which control is exercised. This section
describes the subset of those components that interact with the
Interpreter. Mechanical components that do not interact directly with
the Interpreter, such as the jog buttons, are not described here, even
if they affect control.

=== Axes (((axes)))

Any CNC machine has one or more Axes. Different types of CNC machines
have different combinations. For instance, a "4-axis milling machine"
may have XYZA or XYZB axes. A lathe typically has XZ axes. A
foam-cutting machine may have XYUV axes. In EMC, the case of a XYYZ
"gantry" machine with two motors for one axis is better handled by
kinematics rather than by a second linear axis. footnote:[If the 
motion of mechanical components is not independent, as with 
hexapod machines, the RS274/NGC language and the canonical machining
functions will still be usable, as long as the lower levels of control
know how to control the actual mechanisms to produce the same relative
motion of tool and workpiece as would be produced by independent axes.
This is called 'kinematics'.]

==== Primary Linear Axes (((axes, primary linear)))

The X, Y, and Z axes produce linear motion in three mutually
orthogonal directions.

==== Secondary Linear Axes (((axes, secondary linear)))

The U, V, and W axes produce linear motion in three mutually
orthogonal directions. Typically, X and U are parallel, Y and V are
parallel, and Z and W are parallel.

==== Rotational Axes (((axes, rotational)))

The A, B and C axes produce angular motion (rotation). Typically, A
rotates around a line parallel to X, B rotates around a line parallel
to Y, and C rotates around a line parallel to Z.

=== Spindle (((spindle)))

A CNC machine typically has a spindle which holds one cutting tool,
probe, or the material in the case of a lathe. The spindle may or may
not be controlled by the CNC software.

=== Coolant (((coolant)))

If a CNC machine has components to provide mist coolant and/or flood
coolant they can be controlled by G-Codes.

=== Feed  (((feed override))) and Speed(((spindle speed override))) Override[[sub:Feed-and-Speed]]

A CNC machine can have separate feed and speed override controls,
which let the operator specify that the actual feed rate or spindle
speed used in machining at some percentage of the programmed rate. See
Section  <<sub:Feed-Interaction>>.

=== Block Delete Switch (((optional block delete)))[[sub:Block-Delete-Switch]]

A CNC machine can have a block delete switch. See Section 
<<sub:Block-Delete-Switch-Interaction>>.

=== Optional Program Stop (((optional program stop))) Switch[[sub:Optional-Program-Stop]]

A CNC machine can have an optional program stop switch. See Section 
<<sub:Optional-Program-Stop-Interaction>>.

== Control and Data Components

=== Linear Axes

The X, Y, and Z axes form a standard right-handed coordinate system of
orthogonal linear axes. Positions of the three linear motion mechanisms
are expressed using coordinates on these axes.

The U, V and W axes also form a standard right-handed coordinate
system. X and U are parallel, Y and V are parallel, and Z and W are
parallel (when A, B, and C are rotated to zero).

=== Rotational Axes

The rotational axes are measured in degrees as wrapped linear axes in
which the direction of positive rotation is counterclockwise when
viewed from the positive end of the corresponding X, Y, or Z-axis. By
“wrapped linear axis,” we mean one on which the angular position
increases without limit (goes towards plus infinity) as the axis turns
counterclockwise and deceases without limit (goes towards minus
infinity) as the axis turns clockwise. Wrapped linear axes are used
regardless of whether or not there is a mechanical limit on rotation.

Clockwise or counterclockwise is from the point of view of the
workpiece. If the workpiece is fastened to a turntable which turns on a
rotational axis, a counterclockwise turn from the point of view of the
workpiece is accomplished by turning the turntable in a direction that
(for most common machine configurations) looks clockwise from the point
of view of someone standing next to the machine. footnote:[If the
parallelism requirement is violated, the system builder will
have to say how to distinguish clockwise from counterclockwise.]

=== Controlled Point [[sub:Controlled-Point]](((controlled point)))

The controlled point is the point whose position and rate of motion
are controlled. When the tool length offset is zero (the default
value), this is a point on the spindle axis (often called the gauge
point) that is some fixed distance beyond the end of the spindle,
usually near the end of a tool holder that fits into the spindle. The
location of the controlled point can be moved out along the spindle
axis by specifying some positive amount for the tool length offset.
This amount is normally the length of the cutting tool in use, so that
the controlled point is at the end of the cutting tool. On a lathe,
tool length offsets can be specified for X and Z axes, and the
controlled point is either at the tool tip or slightly outside it
(where the perpendicular, axis-aligned lines touched by the “front” and
“side” of the tool intersect).

=== Coordinated Linear Motion [[sub:Coordinate-Linear-Motion]]

To drive a tool along a specified path, a machining center must often
coordinate the motion of several axes. We use the term “coordinated
linear motion” to describe the situation in which, nominally, each axis
moves at constant speed and all axes move from their starting positions
to their end positions at the same time. If only the X, Y, and Z axes
(or any one or two of them) move, this produces motion in a straight
line, hence the word “linear” in the term. In actual motions, it is
often not possible to maintain constant speed because acceleration or
deceleration is required at the beginning and/or end of the motion. It
is feasible, however, to control the axes so that, at all times, each
axis has completed the same fraction of its required motion as the
other axes. This moves the tool along same path, and we also call this
kind of motion coordinated linear motion.

Coordinated linear motion can be performed either at the prevailing
feed rate, or at traverse rate, or it may be synchronized to the
spindle rotation. If physical limits on axis speed make the desired
rate unobtainable, all axes are slowed to maintain the desired path.

=== Feed Rate (((feed rate)))[[sub:Feed-Rate]]

The rate at which the controlled point or the axes move is nominally a
steady rate which may be set by the user. In the Interpreter, the
interpretation of the feed rate is as follows unless “inverse time
feed” or “feed per revolution” modes are being used (see Section 
<<"sub:G93,-G94:-Set">>).

 .  If any of XYZ are moving, F is in units per minute in the XYZ
   cartesian system, and all other axes (ABCUVW) move so as to start and
   stop in coordinated fashion. 
 .  Otherwise, if any of UVW are moving, F is in units per minute in the
   UVW cartesian system, and all other axes (ABC) move so as to start and
   stop in coordinated fashion. 
 .  Otherwise, the move is pure rotary motion and the F word is in rotary
   units in the ABC “pseudo-cartesian” system.

=== Coolant (((coolant)))

Flood coolant and mist coolant may each be turned on independently.
The RS274/NGC language turns them off together (see Section 
<<"sub:M7,-M8,-M9:">>).

=== Dwell (((dwell)))

A machining center may be commanded to dwell (i.e., keep all axes
unmoving) for a specific amount of time. The most common use of dwell
is to break and clear chips, so the spindle is usually turning during a
dwell. Regardless of the Path Control Mode (see Section 
<<sub:Path-Control-Mode>>) the machine will stop exactly at the end of
the previous programmed move, as though it was in exact path mode.

=== Units (((units)))

Units used for distances along the X, Y, and Z axes may be measured in
millimeters or inches. Units for all other quantities involved in
machine control cannot be changed. Different quantities use different
specific units. Spindle speed is measured in revolutions per minute.
The positions of rotational axes are measured in degrees. Feed rates
are expressed in current length units per minute, or degrees per
minute, or length units per spindle revolution, as described in Section 
<<sub:Feed-Rate>>. 

=== Current Position

The controlled point is always at some location called the “current
position,” and the controller always knows where that is. The numbers
representing the current position must be adjusted in the absence of
any axis motion if any of several events take place:

 . Length units are changed.
 . Tool length offset is changed.
 . Coordinate system offsets are changed. 

=== Selected Plane [[sub:Selected-Plane]]

There is always a “selected plane”, which must be the XY-plane, the
YZ-plane, or the XZ-plane of the machining center. The Z-axis is, of
course, perpendicular to the XY-plane, the X-axis to the YZ-plane, and
the Y-axis to the XZ-plane.

=== Tool Carousel

Zero or one tool is assigned to each slot in the tool carousel.

=== Tool Change

A machining center may be commanded to change tools.

=== Pallet Shuttle

The two pallets may be exchanged by command.

=== Feed and Speed Override Switches

The feed and speed override switches may be enabled (so they work as
expected) or disabled (so they have no effect on the feed rate or
spindle speed). The RS274/NGC language has one command that enables
both switches and one command that disables both (see Section 
<<"sub:M48,-M49:-Override">>). See Section  <<sub:Feed-Interaction>>
for further details.

=== Path Control Mode (((path control mode)))[[sub:Path-Control-Mode]]

The machining center may be put into any one of three path control
modes: (1) exact stop mode, (2) exact path mode, or (3) continuous mode
with optional tolerance. In exact stop mode, the machine stops briefly
at the end of each programmed move. In exact path mode, the machine
follows the programmed path as exactly as possible, slowing or stopping
if necessary at sharp corners of the path. In continuous mode, sharp
corners of the path may be rounded slightly so that the feed rate may
be kept up (but by no more than the tolerance, if specified). See
Section  <<"sub:G61,-G61.1,-G64:">>.

== Interpreter Interaction with Switches

The Interpreter interacts with several switches. This section
describes the interactions in more detail. In no case does the
Interpreter know what the setting of any of these switches is.

=== Feed and Speed Override Switches [[sub:Feed-Interaction]]

The Interpreter will interpret RS274/NGC commands which enable (`M48`)
or disable (`M49`) the feed and speed override switches. For certain
moves, such as the
traverse out of the end of a thread during a threading cycle, the
switches are disabled automatically.

EMC2 reacts to the speed and feed override settings when these
switches are enabled.

=== Block Delete (((block delete))) Switch[[sub:Block-Delete-Switch-Interaction]]

If the block delete switch is on, lines of RS274/NGC code which start
with a slash (the block delete character) are not interpreted. If the
switch is off, such lines are interpreted. Normally the block delete
switch should be set before starting the NGC program.

=== Optional Program Stop  (((optional program stop))) Switch[[sub:Optional-Program-Stop-Interaction]]

If this switch is on and an M1 code is encountered, program execution
is paused.

<<<<<<< HEAD
== Tool Table [[sub:Tool-File]]

A tool file is required to use the Interpreter. The file lists the
available tools and their geometry, like diameter and length. The
units used for the geometry are in machine units.

In emc, the location of the tool file is specified in the ini file.
See the <<sub:[EMCIO]-Section,Integrator Manual - [EMCIO]TOOL_TABLE
parameter >> for more details.

Due to different tool geometries, there are two different formats in
use, the “mill format” and “lathe format” tool table. While it is not
an error to mix lathe and mill tool type descriptions in a tool table,
lathe tools will not make a lot of sense for a mill and vice versa.

For details about these tool table formats, see ee the
<<sec:Mill-Tool-Table, Mill Tool Table>> and <<sec:Lathe-Tool-Table,
Lathe Tool Table>> sections for details.

=== Changing entries in the Tool Table [[sub:Change-Tool-Table]]

There are three ways to change entries:

 . edit the tool table with an editor of your choice. Note that the user
   interface might need to be told to re-read the new table.
 . use a user interface function to manipulate the table, for instance
   the Axis `Èdit tool table` function
 . use the  <<sec:G10-L1-Set-Tool-Table,G10 L1 G-code command>>



// A tool file is required to use the Interpreter. The file tells which
// tools are in which carousel slots and what the length and diameter of
// each tool are.

// The file consists of any number of header lines, followed by one blank
// line, followed by any number of lines of data. The header lines are
// ignored by the interpreter. It is important that there be exactly one
// blank line (with no spaces or tabs, even) before the data. The header
// line shown in Table  <<cap:Sample-Tool-File>> describes the data
// columns, so it is suggested (but not required) that such a line always
// be included in the header.

// Each data line of the file contains the data for one tool. The line
// may contain 4 or 5 elements (“mill format”) or 8 or 9 elements (“lathe
// format”).

// The units used for the length and diameter are in machine units.

// The lines do not have to be in any particular order. Switching the
// order of lines has no effect unless the same slot number is used on two
// or more lines, which should not normally be done, in which case the
// data for only the last such line will be used.

// In emc, the location of the tool file is specified in the ini file.
// See the Integrator Manual for more details.

// A tool file may have a mixture of “mill format” and “lathe format”
// lines, though usually the “lathe format” lines are only required for
// lathe-type tooling.



// See the <<sec:Mill-Tool-Table, Mill Tool Table>> and 
// <<sec:Lathe-Tool-Table, Lathe Tool Table>> sections for details.


// === Mill Format Tool Files

// The “mill format” of a tool file is shown in Table 
// <<cap:Sample-Tool-File>>.

// .Sample Tool File (mill format)[[cap:Sample-Tool-File]]

// [width="90%", options="header"]
// |========================================
// |Pocket | FMS | TLO | Diameter | Comment
// | |  |  |  | 
// |1 | 1 | 2.0 | 1.0 | 
// |2 | 2 | 1.0 | 0.2 | 
// |5 | 5 | 1.5 | 0.25 | endmill
// |10 | 10 | 2.4 | -0.3 | for testing
// |========================================

// Each line has five entries. The first four entries are required. The
// last entry (a comment) is optional. It makes reading easier if the
// entries are arranged in columns, as shown in the table, but the only
// format requirement is that there be at least one space or tab after
// each of the first three entries on a line and a space, tab, or newline
// at the end of the fourth entry. The meanings of the columns and the
// type of data to be put in each are as follows.

// The “Pocket” column contains the number (unsigned integer) which
// represents the pocket number (slot number) of the tool carousel slot in
// which the tool is placed. The entries in this column must all be
// different.

// The “FMS” column contains the number (unsigned integer) which
// represents a code number for the tool. The user may use any code for
// any tool, as long as the codes are unsigned integers. This is typically
// the same as the pocket number.

// The “TLO” column contains a real number which represents the tool
// length offset. This number will be used if tool length offsets are
// being used and this pocket is selected. This is normally a positive
// real number, but it may be zero or any other number if it is never to
// be used.

// The “Diameter” column contains a real number. This number is used only
// if tool radius compensation is turned on using this pocket. If the
// programmed path during compensation is the edge of the material being
// cut, this should be a positive real number representing the measured
// diameter of the tool. If the programmed path during compensation is the
// path of a tool whose diameter is nominal, this should be a small number
// (positive, negative, or zero) representing the difference between the
// measured diameter of the tool and the nominal diameter. If cutter
// radius compensation is not used with a tool, it does not matter what
// number is in this column.

// The “Comment” column may optionally be used to describe the tool. Any
// type of description is OK. This column is for the benefit of human
// readers only.

// === Lathe Format Tool Files

// The “lathe format” of a tool file is shown in Table 
// <<cap:Lathe-Tool-File>>.

// .Sample Tool File (lathe format)[[cap:Lathe-Tool-File]]

// [width="90%", options="header"]
// |========================================
//  |Pocket | FMS | ZOFFSET | XOFFSET | DIA | FRONTANGLE | BACKANGLE |
// ORIENTATION | Comment
// | |  |  |  |  |  |  |  | 
// |1 | 1 | 0.0 | 0.0 | 0.1 | 95.0 | 155.0 | 1 | 
// |2 | 2 | 0.5 | 0.5 | 0.1 | 120 | 60 | 6 | 
// |========================================

// The Pocket, FMS, DIA and Comment fields are as for mill format tool
// files. The ZOFFSET field is the same as the TLO field of mill format
// tool files. The DIA is also used by the AXIS gui display.

// The XOFFSET field gives an offset for the X coordinate when tool
// length offsets are in effect.

// The ORIENTATION field gives the orientation of the lathe tool, as
// illustrated in  <<cap:Tool-Orientations>>. The red cross is the
// controlled point. See  <<sub:Controlled-Point>>.

// The FRONTANGLE and BACKANGLE fields are used by some user interfaces
// to display a fancy representation of the lathe tool.

// .Tool Orientations[[cap:Tool-Orientations]]

// image::lathe_tool.png[]

== Parameters (((parameters)))[[sub:Intro-Parameters]]
=======
== Tool Table [[sub:Tool-Table]]

A tool table is required to use the Interpreter. The file tells which 
tools are in which tool changer slots and what the size and type of 
each tool is. The name of the tool table is defined in the ini file: 

---------------------------------------
[EMCIO]

# tool table file
TOOL_TABLE = tooltable.tbl
---------------------------------------

The default filename probably looks something like the above, but 
you may prefer to give your machine its own tool table, using the 
same name as your ini file, but with a tbl extension: 

---------------------------------------
TOOL_TABLE = acme_300.tbl
---------------------------------------

or

---------------------------------------
TOOL_TABLE = EMC-AXIS-SIM.tbl
---------------------------------------

See the Integrator Manual for more details. 

The file consists of one opening semicolon on the first line, 
followed by up to a maximum of 56 tool entries. 
footnote:[Although tool numbers up to 99999 are allowed, the number 
of entries in the tool table, at the moment, is still limited to a 
maximum of 56 tools for technical reasons. The EMC2 developers plan 
to remove that limitation eventually. If you have a very large 
toolchanger, please be patient.]

Earlier versions of EMC2 had two different tool table formats for 
mills and lathes, but since the 2.4.x release, one tool table format 
is used for all machines. Just ignore the parts of the tool table 
that don't pertain to your machine, or which you don't neeed to use. 

Each line of the tool table file after the opening semicolon contains 
the data for one tool. One line may contain as many as 16 entries, 
but will likely contain much fewer. 

The units used for the length, diameter, etc., are in machine units.

You will probably want to keep the tool entries in ascending order, 
especially if you are going to be using a randomizing tool changer. 
Although the tool table does allow for tool numbers in any order. 

=== Tool Table Format

.Tool Table Format[[cap:Tool-Table-Format]](((Tool-Table-Format)))

[width="100%", options="header"]
|========================================
|T# |P#  |X  |Y  |Z  |A  |B  |C  |U  |V  |W  |Dia |FA |BA |Ori |Rem
|;  |    |   |   |   |   |   |   |   |   |   |    |   |   |    |
|T1 |P17 |X0 |Y0 |Z0 |A0 |B0 |C0 |U0 |V0 |W0 |D0  |I0 |J0 |Q0  |;rem 
|T2 |P5  |X0 |Y0 |Z0 |A0 |B0 |C0 |U0 |V0 |W0 |D0  |I0 |J0 |Q0  |;rem 
|T3 |P12 |X0 |Y0 |Z0 |A0 |B0 |C0 |U0 |V0 |W0 |D0  |I0 |J0 |Q0  |;rem 
|========================================

In general, the new tool table line format is:

 - ; - opening semicolon, no data
 - T - tool number, 0-99999 (you can have a large number of tools in inventory)
 - P - pocket number, 1-99999 (tool table has a lower number of entries, currently 56) 
 - X..W - tool offset on specified axis - floating-point
 - D - tool diameter - floating-point, absolute value
 - I - front angle (lathe only) - floating-point 
 - J - back angle (lathe only) - floating-point 
 - Q - tool orientation (lathe only) - integer, 0-9 
 - ; - beginning of comment or remark


Each line may have up to 16 entries. The first two entries are required. 
The last entry (a remark or comment, preceded by a semicolon) is 
optional. It makes reading easier if the entries are arranged in 
columns, as shown in the table, but the only format requirement is 
that there be at least one space or tab after each of the entries on 
a line and a newline character at the end of each entry. 

The meanings of the entries and the type of data to be put in each are 
as follows.

.Tool Number (required)
The “T” column contains the number (unsigned integer) which
represents a code number for the tool. The user may use any code for
any tool, as long as the codes are unsigned integers. 

.Pocket Number (required)
The “P” column contains the number (unsigned integer) which
represents the pocket number (slot number) of the tool changer slot 
where the tool can be found. The entries in this column must all be 
different. 

The pocket numbers will typically start at 1 and go up to the highest 
available pocket on your toolchanger. But not all toolchangers follow 
this pattern. Your pocket numbers will be determined by the numbers 
that your toolchanger uses to refer to the pockets. So all this is to 
say that the pocket numbers you use will be determined by the numbering 
scheme used in your toolchanger, and the pocket numbers you use must 
make sense on your machine.  

.Data Offset Numbers (optional)
The "Data Offset" columns (XYZABCUVW) contain real numbers which 
represent tool offsets in each axis. This number will be used if tool 
length offsets are being used and this tool is selected. 
These numbers can be positive, zero, or negative, and are in fact 
completely optional. Although you will probably want to make at least 
one entry here, otherwise there would be little point in making an 
entry in the tool table to begin with. 

In a typical mill, you probably want an entry for Z (tool length 
offset). In a typical lathe, you probably want an entry for X 
(X tool offset) and Z (Z tool offset). In a typical mill using 
cutter diameter compensation (cutter comp), you probably also want 
to add an entry for D (cutter diameter). In a typical lathe using 
tool nose diameter compensation (tool comp), you probably also want 
to add an entry for D (tool nose diameter). 

A lathe also requires some additional information to describe the 
shape and orientation of the tool. So you probably want to have entries 
for I (tool front angle) and J (tool back angle). 
You probably also want an entry for Q (tool orientaion). 

A complete description of the lathe entries can be found in the lathe 
section of the user manual (<<cha:Lathe-Specifics>>). 

The “Diameter” column contains a real number. This number is used only
if tool radius compensation is turned on using this tool. If the
programmed path during compensation is the edge of the material being
cut, this should be a positive real number representing the measured
diameter of the tool. If the programmed path during compensation is the
path of a tool whose diameter is nominal, this should be a small number
(positive or negative, but near zero) representing only the difference 
between the measured diameter of the tool and the nominal diameter. 
If cutter radius compensation is not used with a tool, it does not 
matter what number is in this column.

The “Comment” column may optionally be used to describe the tool. Any 
type of description is OK. This column is for the benefit of human
readers only. The comment must be preceded by a semicolon. 
>>>>>>> 2bb0cab8

For a complete overview of all forms of parameters, see the
<<sec:Parameters, Parameters section>> of the G-Code overview document.

// In the RS274/NGC language view, a machining center maintains an array
// of numerical parameters defined by a system definition
// (RS274NGC_MAX_PARAMETERS). Many of them have specific uses especially
// in defining coordinate systems. The number of numerical parameters can
// increase as development adds support for new parameters. The parameter
// array persists over time, even if the machining center is powered down.
// EMC2 uses a parameter file to ensure persistence and gives the
// Interpreter the responsibility for maintaining the file. The
// Interpreter reads the file when it starts up, and writes the file when
// it exits.

// All parameters are avalible for use in G Code programs.

// 1-30::
//      Subroutine local parameters of call arguments. These parameters are
//     local to the subroutine. See  <<cha:O-Codes>>

// 1-5000::
//     G-Code user parameters. These parameters are global in the G Code file.

// 5061-5070::
//     Result of "G38.2" Probe for X, Y, Z, A, B, C, U, V & W.

// 5161-5169::
//     "G28" Home for X, Y, Z, A, B, C, U, V & W.

// 5181-5189::
//     "G30" Home for X, Y, Z, A, B, C, U, V & W.

// 5211-5219::
//     "G92" offset for X, Y, Z, A, B, C, U, V & W.

// 5220::
//     Coordinate System number 1 - 9 for G54 - G59.3.

// 5221-5229::
//     Coordinate System 1, G54 for X, Y, Z, A, B, C, U, V & W.

// 5241-5249::
//     Coordinate System 2, G55 for X, Y, Z, A, B, C, U, V & W.

// 5261-5269::
//     Coordinate System 3, G56 for X, Y, Z, A, B, C, U, V & W.

// 5281-5289::
//     Coordinate System 4, G57 for X, Y, Z, A, B, C, U, V & W.

// 5301-5309::
//     Coordinate System 5, G58 for X, Y, Z, A, B, C, U, V & W.

// 5321-5329::
//     Coordinate System 6, G59 for X, Y, Z, A, B, C, U, V & W.

// 5341-5349::
//     Coordinate System 7, G59.1 for X, Y, Z, A, B, C, U, V & W.

// 5361-5369::
//     Coordinate System 8, G59.2 for X, Y, Z, A, B, C, U, V & W.

// 5381-5389::
//     Coordinate System 9, G59.3 for X, Y, Z, A, B, C, U, V & W.

// 5399::
//     Result of M66 - Check or wait for input

// 5400::
//     Tool Number

// 5401::
//     Tool X Offset

// 5402::
//     Tool Y Offset

// 5403::
//     Tool Z Offset

// 5404::
//     Tool A Offset

// 5405::
//     Tool B Offset

// 5406::
//     Tool C Offset

// 5407::
//     Tool U Offset

// 5408::
//     Tool V Offset

// 5409::
//     Tool W Offset

// 5410::
//     Tool Diameter

// 5411::
//     Tool Front Angle

// 5412::
//     Tool Back Angle

// 5413::
//     Tool Orientation

// 5420-5428::
//      Current Position including all offsets and in the current program
//     units for X, Y, Z, A, B, C, U, V & W.

// The format of a parameter file is shown in Table 
// <<cap:Parameter-File-Format>>. The file consists of any number of
// header lines, followed by one blank line, followed by any number of
// lines of data. The Interpreter skips over the header lines. It is
// important that there be exactly one blank line (with no spaces or tabs,
// even) before the data. The header line shown in Table 
// <<cap:Parameter-File-Format>> describes the data columns, so it is
// suggested (but not required) that that line always be included in the
// header.

// The Interpreter reads only the first two columns of the table. The
// third column, "Comment," is not read by the Interpreter.

// Each line of the file contains the index number of a parameter in the
// first column and the value to which that parameter should be set in the
// second column. The value is represented as a double-precision floating
// point number inside the Interpreter, but a decimal point is not
// required in the file. All of the parameters shown in Table 
// <<cap:Parameter-File-Format>> are required parameters and must be
// included in any parameter file, except that any parameter representing
// a rotational axis value for an unused axis may be omitted. An error
// will be signalled if any required parameter is missing. A parameter
// file may include any other parameter, as long as its number is in the
// range 1 to 5400. The parameter numbers must be arranged in ascending
// order. An error will be signalled if not. Any parameter included in the
// file read by the Interpreter will be included in the file it writes as
// it exits. The original file is saved as a backup file when the new file
// is written. Comments are not preserved when the file is written.

// .Parameter File Format[[cap:Parameter-File-Format]]

// [width="90%", options="header"]
// |========================================
// |Parameter Number | Parameter Value | Comment
// |5161 | 0.0 | G28 Home X
// |5162 | 0.0 | G28 Home Y
// |========================================
<|MERGE_RESOLUTION|>--- conflicted
+++ resolved
@@ -264,166 +264,6 @@
 If this switch is on and an M1 code is encountered, program execution
 is paused.
 
-<<<<<<< HEAD
-== Tool Table [[sub:Tool-File]]
-
-A tool file is required to use the Interpreter. The file lists the
-available tools and their geometry, like diameter and length. The
-units used for the geometry are in machine units.
-
-In emc, the location of the tool file is specified in the ini file.
-See the <<sub:[EMCIO]-Section,Integrator Manual - [EMCIO]TOOL_TABLE
-parameter >> for more details.
-
-Due to different tool geometries, there are two different formats in
-use, the “mill format” and “lathe format” tool table. While it is not
-an error to mix lathe and mill tool type descriptions in a tool table,
-lathe tools will not make a lot of sense for a mill and vice versa.
-
-For details about these tool table formats, see ee the
-<<sec:Mill-Tool-Table, Mill Tool Table>> and <<sec:Lathe-Tool-Table,
-Lathe Tool Table>> sections for details.
-
-=== Changing entries in the Tool Table [[sub:Change-Tool-Table]]
-
-There are three ways to change entries:
-
- . edit the tool table with an editor of your choice. Note that the user
-   interface might need to be told to re-read the new table.
- . use a user interface function to manipulate the table, for instance
-   the Axis `Èdit tool table` function
- . use the  <<sec:G10-L1-Set-Tool-Table,G10 L1 G-code command>>
-
-
-
-// A tool file is required to use the Interpreter. The file tells which
-// tools are in which carousel slots and what the length and diameter of
-// each tool are.
-
-// The file consists of any number of header lines, followed by one blank
-// line, followed by any number of lines of data. The header lines are
-// ignored by the interpreter. It is important that there be exactly one
-// blank line (with no spaces or tabs, even) before the data. The header
-// line shown in Table  <<cap:Sample-Tool-File>> describes the data
-// columns, so it is suggested (but not required) that such a line always
-// be included in the header.
-
-// Each data line of the file contains the data for one tool. The line
-// may contain 4 or 5 elements (“mill format”) or 8 or 9 elements (“lathe
-// format”).
-
-// The units used for the length and diameter are in machine units.
-
-// The lines do not have to be in any particular order. Switching the
-// order of lines has no effect unless the same slot number is used on two
-// or more lines, which should not normally be done, in which case the
-// data for only the last such line will be used.
-
-// In emc, the location of the tool file is specified in the ini file.
-// See the Integrator Manual for more details.
-
-// A tool file may have a mixture of “mill format” and “lathe format”
-// lines, though usually the “lathe format” lines are only required for
-// lathe-type tooling.
-
-
-
-// See the <<sec:Mill-Tool-Table, Mill Tool Table>> and 
-// <<sec:Lathe-Tool-Table, Lathe Tool Table>> sections for details.
-
-
-// === Mill Format Tool Files
-
-// The “mill format” of a tool file is shown in Table 
-// <<cap:Sample-Tool-File>>.
-
-// .Sample Tool File (mill format)[[cap:Sample-Tool-File]]
-
-// [width="90%", options="header"]
-// |========================================
-// |Pocket | FMS | TLO | Diameter | Comment
-// | |  |  |  | 
-// |1 | 1 | 2.0 | 1.0 | 
-// |2 | 2 | 1.0 | 0.2 | 
-// |5 | 5 | 1.5 | 0.25 | endmill
-// |10 | 10 | 2.4 | -0.3 | for testing
-// |========================================
-
-// Each line has five entries. The first four entries are required. The
-// last entry (a comment) is optional. It makes reading easier if the
-// entries are arranged in columns, as shown in the table, but the only
-// format requirement is that there be at least one space or tab after
-// each of the first three entries on a line and a space, tab, or newline
-// at the end of the fourth entry. The meanings of the columns and the
-// type of data to be put in each are as follows.
-
-// The “Pocket” column contains the number (unsigned integer) which
-// represents the pocket number (slot number) of the tool carousel slot in
-// which the tool is placed. The entries in this column must all be
-// different.
-
-// The “FMS” column contains the number (unsigned integer) which
-// represents a code number for the tool. The user may use any code for
-// any tool, as long as the codes are unsigned integers. This is typically
-// the same as the pocket number.
-
-// The “TLO” column contains a real number which represents the tool
-// length offset. This number will be used if tool length offsets are
-// being used and this pocket is selected. This is normally a positive
-// real number, but it may be zero or any other number if it is never to
-// be used.
-
-// The “Diameter” column contains a real number. This number is used only
-// if tool radius compensation is turned on using this pocket. If the
-// programmed path during compensation is the edge of the material being
-// cut, this should be a positive real number representing the measured
-// diameter of the tool. If the programmed path during compensation is the
-// path of a tool whose diameter is nominal, this should be a small number
-// (positive, negative, or zero) representing the difference between the
-// measured diameter of the tool and the nominal diameter. If cutter
-// radius compensation is not used with a tool, it does not matter what
-// number is in this column.
-
-// The “Comment” column may optionally be used to describe the tool. Any
-// type of description is OK. This column is for the benefit of human
-// readers only.
-
-// === Lathe Format Tool Files
-
-// The “lathe format” of a tool file is shown in Table 
-// <<cap:Lathe-Tool-File>>.
-
-// .Sample Tool File (lathe format)[[cap:Lathe-Tool-File]]
-
-// [width="90%", options="header"]
-// |========================================
-//  |Pocket | FMS | ZOFFSET | XOFFSET | DIA | FRONTANGLE | BACKANGLE |
-// ORIENTATION | Comment
-// | |  |  |  |  |  |  |  | 
-// |1 | 1 | 0.0 | 0.0 | 0.1 | 95.0 | 155.0 | 1 | 
-// |2 | 2 | 0.5 | 0.5 | 0.1 | 120 | 60 | 6 | 
-// |========================================
-
-// The Pocket, FMS, DIA and Comment fields are as for mill format tool
-// files. The ZOFFSET field is the same as the TLO field of mill format
-// tool files. The DIA is also used by the AXIS gui display.
-
-// The XOFFSET field gives an offset for the X coordinate when tool
-// length offsets are in effect.
-
-// The ORIENTATION field gives the orientation of the lathe tool, as
-// illustrated in  <<cap:Tool-Orientations>>. The red cross is the
-// controlled point. See  <<sub:Controlled-Point>>.
-
-// The FRONTANGLE and BACKANGLE fields are used by some user interfaces
-// to display a fancy representation of the lathe tool.
-
-// .Tool Orientations[[cap:Tool-Orientations]]
-
-// image::lathe_tool.png[]
-
-== Parameters (((parameters)))[[sub:Intro-Parameters]]
-=======
 == Tool Table [[sub:Tool-Table]]
 
 A tool table is required to use the Interpreter. The file tells which 
@@ -570,156 +410,154 @@
 The “Comment” column may optionally be used to describe the tool. Any 
 type of description is OK. This column is for the benefit of human
 readers only. The comment must be preceded by a semicolon. 
->>>>>>> 2bb0cab8
-
-For a complete overview of all forms of parameters, see the
-<<sec:Parameters, Parameters section>> of the G-Code overview document.
-
-// In the RS274/NGC language view, a machining center maintains an array
-// of numerical parameters defined by a system definition
-// (RS274NGC_MAX_PARAMETERS). Many of them have specific uses especially
-// in defining coordinate systems. The number of numerical parameters can
-// increase as development adds support for new parameters. The parameter
-// array persists over time, even if the machining center is powered down.
-// EMC2 uses a parameter file to ensure persistence and gives the
-// Interpreter the responsibility for maintaining the file. The
-// Interpreter reads the file when it starts up, and writes the file when
-// it exits.
-
-// All parameters are avalible for use in G Code programs.
-
-// 1-30::
-//      Subroutine local parameters of call arguments. These parameters are
-//     local to the subroutine. See  <<cha:O-Codes>>
-
-// 1-5000::
-//     G-Code user parameters. These parameters are global in the G Code file.
-
-// 5061-5070::
-//     Result of "G38.2" Probe for X, Y, Z, A, B, C, U, V & W.
-
-// 5161-5169::
-//     "G28" Home for X, Y, Z, A, B, C, U, V & W.
-
-// 5181-5189::
-//     "G30" Home for X, Y, Z, A, B, C, U, V & W.
-
-// 5211-5219::
-//     "G92" offset for X, Y, Z, A, B, C, U, V & W.
-
-// 5220::
-//     Coordinate System number 1 - 9 for G54 - G59.3.
-
-// 5221-5229::
-//     Coordinate System 1, G54 for X, Y, Z, A, B, C, U, V & W.
-
-// 5241-5249::
-//     Coordinate System 2, G55 for X, Y, Z, A, B, C, U, V & W.
-
-// 5261-5269::
-//     Coordinate System 3, G56 for X, Y, Z, A, B, C, U, V & W.
-
-// 5281-5289::
-//     Coordinate System 4, G57 for X, Y, Z, A, B, C, U, V & W.
-
-// 5301-5309::
-//     Coordinate System 5, G58 for X, Y, Z, A, B, C, U, V & W.
-
-// 5321-5329::
-//     Coordinate System 6, G59 for X, Y, Z, A, B, C, U, V & W.
-
-// 5341-5349::
-//     Coordinate System 7, G59.1 for X, Y, Z, A, B, C, U, V & W.
-
-// 5361-5369::
-//     Coordinate System 8, G59.2 for X, Y, Z, A, B, C, U, V & W.
-
-// 5381-5389::
-//     Coordinate System 9, G59.3 for X, Y, Z, A, B, C, U, V & W.
-
-// 5399::
-//     Result of M66 - Check or wait for input
-
-// 5400::
-//     Tool Number
-
-// 5401::
-//     Tool X Offset
-
-// 5402::
-//     Tool Y Offset
-
-// 5403::
-//     Tool Z Offset
-
-// 5404::
-//     Tool A Offset
-
-// 5405::
-//     Tool B Offset
-
-// 5406::
-//     Tool C Offset
-
-// 5407::
-//     Tool U Offset
-
-// 5408::
-//     Tool V Offset
-
-// 5409::
-//     Tool W Offset
-
-// 5410::
-//     Tool Diameter
-
-// 5411::
-//     Tool Front Angle
-
-// 5412::
-//     Tool Back Angle
-
-// 5413::
-//     Tool Orientation
-
-// 5420-5428::
-//      Current Position including all offsets and in the current program
-//     units for X, Y, Z, A, B, C, U, V & W.
-
-// The format of a parameter file is shown in Table 
-// <<cap:Parameter-File-Format>>. The file consists of any number of
-// header lines, followed by one blank line, followed by any number of
-// lines of data. The Interpreter skips over the header lines. It is
-// important that there be exactly one blank line (with no spaces or tabs,
-// even) before the data. The header line shown in Table 
-// <<cap:Parameter-File-Format>> describes the data columns, so it is
-// suggested (but not required) that that line always be included in the
-// header.
-
-// The Interpreter reads only the first two columns of the table. The
-// third column, "Comment," is not read by the Interpreter.
-
-// Each line of the file contains the index number of a parameter in the
-// first column and the value to which that parameter should be set in the
-// second column. The value is represented as a double-precision floating
-// point number inside the Interpreter, but a decimal point is not
-// required in the file. All of the parameters shown in Table 
-// <<cap:Parameter-File-Format>> are required parameters and must be
-// included in any parameter file, except that any parameter representing
-// a rotational axis value for an unused axis may be omitted. An error
-// will be signalled if any required parameter is missing. A parameter
-// file may include any other parameter, as long as its number is in the
-// range 1 to 5400. The parameter numbers must be arranged in ascending
-// order. An error will be signalled if not. Any parameter included in the
-// file read by the Interpreter will be included in the file it writes as
-// it exits. The original file is saved as a backup file when the new file
-// is written. Comments are not preserved when the file is written.
-
-// .Parameter File Format[[cap:Parameter-File-Format]]
-
-// [width="90%", options="header"]
-// |========================================
-// |Parameter Number | Parameter Value | Comment
-// |5161 | 0.0 | G28 Home X
-// |5162 | 0.0 | G28 Home Y
-// |========================================
+
+== Parameters (((parameters)))[[sub:Parameters]]
+
+In the RS274/NGC language view, a machining center maintains an array
+of numerical parameters defined by a system definition
+(RS274NGC_MAX_PARAMETERS). Many of them have specific uses especially
+in defining coordinate systems. The number of numerical parameters can
+increase as development adds support for new parameters. The parameter
+array persists over time, even if the machining center is powered down.
+EMC2 uses a parameter file to ensure persistence and gives the
+Interpreter the responsibility for maintaining the file. The
+Interpreter reads the file when it starts up, and writes the file when
+it exits.
+
+All parameters are avalible for use in G Code programs.
+
+1-30::
+     Subroutine local parameters of call arguments. These parameters are
+    local to the subroutine. See  <<cha:O-Codes>>
+
+1-5000::
+    G-Code user parameters. These parameters are global in the G Code file.
+
+5061-5070::
+    Result of "G38.2" Probe for X, Y, Z, A, B, C, U, V & W.
+
+5161-5169::
+    "G28" Home for X, Y, Z, A, B, C, U, V & W.
+
+5181-5189::
+    "G30" Home for X, Y, Z, A, B, C, U, V & W.
+
+5211-5219::
+    "G92" offset for X, Y, Z, A, B, C, U, V & W.
+
+5220::
+    Coordinate System number 1 - 9 for G54 - G59.3.
+
+5221-5229::
+    Coordinate System 1, G54 for X, Y, Z, A, B, C, U, V & W.
+
+5241-5249::
+    Coordinate System 2, G55 for X, Y, Z, A, B, C, U, V & W.
+
+5261-5269::
+    Coordinate System 3, G56 for X, Y, Z, A, B, C, U, V & W.
+
+5281-5289::
+    Coordinate System 4, G57 for X, Y, Z, A, B, C, U, V & W.
+
+5301-5309::
+    Coordinate System 5, G58 for X, Y, Z, A, B, C, U, V & W.
+
+5321-5329::
+    Coordinate System 6, G59 for X, Y, Z, A, B, C, U, V & W.
+
+5341-5349::
+    Coordinate System 7, G59.1 for X, Y, Z, A, B, C, U, V & W.
+
+5361-5369::
+    Coordinate System 8, G59.2 for X, Y, Z, A, B, C, U, V & W.
+
+5381-5389::
+    Coordinate System 9, G59.3 for X, Y, Z, A, B, C, U, V & W.
+
+5399::
+    Result of M66 - Check or wait for input
+
+5400::
+    Tool Number
+
+5401::
+    Tool X Offset
+
+5402::
+    Tool Y Offset
+
+5403::
+    Tool Z Offset
+
+5404::
+    Tool A Offset
+
+5405::
+    Tool B Offset
+
+5406::
+    Tool C Offset
+
+5407::
+    Tool U Offset
+
+5408::
+    Tool V Offset
+
+5409::
+    Tool W Offset
+
+5410::
+    Tool Diameter
+
+5411::
+    Tool Front Angle
+
+5412::
+    Tool Back Angle
+
+5413::
+    Tool Orientation
+
+5420-5428::
+     Current Position including all offsets and in the current program
+    units for X, Y, Z, A, B, C, U, V & W.
+
+The format of a parameter file is shown in Table 
+<<cap:Parameter-File-Format>>. The file consists of any number of
+header lines, followed by one blank line, followed by any number of
+lines of data. The Interpreter skips over the header lines. It is
+important that there be exactly one blank line (with no spaces or tabs,
+even) before the data. The header line shown in Table 
+<<cap:Parameter-File-Format>> describes the data columns, so it is
+suggested (but not required) that that line always be included in the
+header.
+
+The Interpreter reads only the first two columns of the table. The
+third column, "Comment," is not read by the Interpreter.
+
+Each line of the file contains the index number of a parameter in the
+first column and the value to which that parameter should be set in the
+second column. The value is represented as a double-precision floating
+point number inside the Interpreter, but a decimal point is not
+required in the file. All of the parameters shown in Table 
+<<cap:Parameter-File-Format>> are required parameters and must be
+included in any parameter file, except that any parameter representing
+a rotational axis value for an unused axis may be omitted. An error
+will be signalled if any required parameter is missing. A parameter
+file may include any other parameter, as long as its number is in the
+range 1 to 5400. The parameter numbers must be arranged in ascending
+order. An error will be signalled if not. Any parameter included in the
+file read by the Interpreter will be included in the file it writes as
+it exits. The original file is saved as a backup file when the new file
+is written. Comments are not preserved when the file is written.
+
+.Parameter File Format[[cap:Parameter-File-Format]]
+
+[width="90%", options="header"]
+|========================================
+|Parameter Number | Parameter Value | Comment
+|5161 | 0.0 | G28 Home X
+|5162 | 0.0 | G28 Home Y
+|========================================
