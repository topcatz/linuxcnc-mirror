#!/usr/bin/make -f
# Simple set of debian/rules that uses debhelper.
# Based on an example by Joey Hess. 
# extended by Paul Corner, Alex Joni, Chris Radek, Jeff Epler (in cronological order)

# Copyright (C) 2006 Jeff Epler
#
# This program is free software; you can redistribute it and/or modify
# it under the terms of the GNU General Public License as published by
# the Free Software Foundation; either version 2 of the License, or
# (at your option) any later version.
#
# When used to produce a debian package, this file is a script "used to
# control compilation and installation of the executable"

# Uncomment this to turn on verbose mode.
#export DH_VERBOSE=1

python_version = @PYTHON_VERSION@
kernel_version = @KERNEL_VERSION@
BUILD_SYS =      @BUILD_SYS@

ifneq (,$(filter parallel=%,$(DEB_BUILD_OPTIONS)))
    NUMJOBS = $(patsubst parallel=%,%,$(filter parallel=%,$(DEB_BUILD_OPTIONS)))
    MAKEFLAGS += -j$(NUMJOBS)
endif


debian/control:
	echo '# THIS FILE IS AUTO-GENERATED FROM control.in' > debian/control
	sed -e 's/@@KVERSION@@/$(kernel_version)/g' \
	    debian/control.in >> debian/control

build: build-stamp
build-stamp:
	dh_testdir

# Add here commands to compile the package.
	cd src && ./autogen.sh
ifeq "$(kernel_version)" "sim"
	cd src && ./configure --prefix=/usr --sysconfdir=/etc --mandir=/usr/share/man --enable-simulator --enable-build-documentation=pdf
else
	cd src && ./configure --prefix=/usr --sysconfdir=/etc --mandir=/usr/share/man --with-kernel=/boot/config-$(kernel_version) --enable-build-documentation=pdf
endif
	(cd src; $(MAKE) $(MAKEFLAGS) && $(MAKE) $(MAKEFLAGS) docs)
	touch build-stamp

clean: debian/control
	dh_testdir
	dh_testroot
	rm -f build-stamp

	cd src && ./autogen.sh
ifeq "$(kernel_version)" "sim"
	cd src && ./configure --prefix=/usr --sysconfdir=/etc --mandir=/usr/share/man --enable-simulator
else
	cd src && ./configure --prefix=/usr --sysconfdir=/etc --mandir=/usr/share/man --with-kernel=/boot/config-$(kernel_version) 
endif
	cd src && $(MAKE) clean -s
	rm -f Makefile.inc
	rm -f src/config.log src/config.status

	dh_clean

install: build
	dh_testdir
	dh_testroot
	dh_clean -k
	dh_installdirs
# start the install
	mkdir -p debian/tmp
	-(cd debian/@EXTRAS@ && find . | cpio -pdmuv ../tmp)
	(cd src; export DESTDIR=`pwd`/../debian/tmp; $(MAKE) $@)
	mkdir -p debian/tmp/usr/lib debian/tmp/usr/include/linuxcnc
	cp lib/*.a debian/tmp/usr/lib
	mkdir -p debian/tmp/usr/share/doc/linuxcnc-dev
	mv debian/tmp/usr/share/doc/linuxcnc/LinuxCNC_Developer_Manual.pdf \
		debian/tmp/usr/share/doc/linuxcnc-dev/
	cp docs/html/gcode*.html debian/tmp/usr/share/doc/linuxcnc/
	rm debian/tmp/usr/share/doc/linuxcnc/LinuxCNC_Manual_Pages.pdf 
	rm -rf debian/tmp/usr/share/doc/linuxcnc/html
	-rm debian/tmp/linuxcnc*.files
	-rm -f debian/tmp/usr/share/doc/linuxcnc/examples/sample-configs/*/*position*.txt
	dh_movefiles
	if [ `find debian/tmp -type f | wc -c` != 0 ]; then \
		echo "Files exist in debian/tmp, but should not:"; \
		find debian/tmp -type f; \
		exit 1; \
	fi

# Build architecture-independent files here.
binary-indep: build install
# We have nothing to do by default.

# Build architecture-dependent files here.
binary-arch: build install
	dh_testdir
	dh_testroot
	dh_installchangelogs
	dh_installdocs
	dh_installexamples
	dh_installman
	dh_installmime
	dh_link
	dh_strip
	dh_compress -X.pdf -X.txt -X.hal -X.ini -X.clp -X.var -X.nml -X.tbl -X.xml -Xsample-configs
<<<<<<< HEAD
ifneq ($(BUILD_SYS),user-dso)
=======
ifeq ($(BUILD_SYS),kbuild)
>>>>>>> 78104b31
	dh_fixperms -X/linuxcnc_module_helper
endif
	dh_pysupport
	dh_makeshlibs
	dh_installdeb
	cat debian/@MAIN_PACKAGE_NAME@/DEBIAN/shlibs debian/shlibs.pre > debian/shlibs.local
	dh_shlibdeps -l debian/@MAIN_PACKAGE_NAME@/usr/lib
	dh_gencontrol
	dh_md5sums
	dh_builddeb

binary: binary-indep binary-arch
.PHONY: build clean binary-indep binary-arch binary install

debian/rules: debian/configure debian/*.in
	debian/configure @TARGET@<|MERGE_RESOLUTION|>--- conflicted
+++ resolved
@@ -104,11 +104,7 @@
 	dh_link
 	dh_strip
 	dh_compress -X.pdf -X.txt -X.hal -X.ini -X.clp -X.var -X.nml -X.tbl -X.xml -Xsample-configs
-<<<<<<< HEAD
-ifneq ($(BUILD_SYS),user-dso)
-=======
 ifeq ($(BUILD_SYS),kbuild)
->>>>>>> 78104b31
 	dh_fixperms -X/linuxcnc_module_helper
 endif
 	dh_pysupport
